--- conflicted
+++ resolved
@@ -3,27 +3,19 @@
 
 import com.github.dockerjava.api.model.Network;
 import com.github.dockerjava.core.command.BuildImageResultCallback;
-<<<<<<< HEAD
 import com.yahoo.metrics.simple.MetricReceiver;
 import com.yahoo.vespa.hosted.dockerapi.metrics.MetricReceiverWrapper;
 import org.apache.commons.io.IOUtils;
 import org.junit.Ignore;
-=======
->>>>>>> 4781e77d
 import org.junit.Test;
 
 import java.io.File;
 import java.io.FileNotFoundException;
 import java.io.IOException;
 import java.io.InputStream;
+import java.net.Inet6Address;
 import java.net.InetAddress;
-<<<<<<< HEAD
-import java.net.NetworkInterface;
-import java.net.SocketException;
 import java.net.URL;
-import java.util.Collections;
-=======
->>>>>>> 4781e77d
 import java.util.HashSet;
 import java.util.List;
 import java.util.Optional;
@@ -44,25 +36,12 @@
  *   2. For network test, we need to make docker containers visible for Mac: sudo route add 172.0.0.0/8 192.168.99.100
  *   2. Run tests from IDE/mvn.
  *
-<<<<<<< HEAD
- * LINUX:
- *  1. Remove Ignore annotations
- *  2. Change ownership of docker.sock
- *      $ sudo chown <your username> /var/run/docker.sock
- *  3. (Temporary) Manually create the docker network used by DockerImpl by running:
- *      $ sudo docker network create --ipv6 --gateway=<your local IPv6 address> --subnet=fe80::1/16 habla
- *  4. (Temporary) Manually build docker test image. Inside src/test/resources/simple-ipv6-server run:
- *      $ sudo docker build -t "simple-ipv6-server:Dockerfile" .
- *  5. (Temporary) Comment out createDockerImage() and shutdown()
- *
- *
+
  * TIPS:
  *   For cleaning up your local docker machine (DON'T DO THIS ON PROD)
  *     docker stop $(docker ps -a -q)
  *     docker rm $(docker ps -a -q)
  *
-=======
->>>>>>> 4781e77d
  * @author valerijf
  * @author dybdahl
  */
@@ -115,19 +94,6 @@
     @Test
     public void testContainerCycle() throws IOException, InterruptedException, ExecutionException {
         assumeTrue(dockerDaemonIsPresent());
-<<<<<<< HEAD
-=======
-        createDockerImage(docker);
-
-        ContainerName containerName = new ContainerName("foo");
-        docker.stopContainer(containerName);
-        docker.deleteContainer(containerName);
-        assertThat(docker.getAllManagedContainers().isEmpty(), is(true));
-        docker.createContainerCommand(dockerImage, containerName, "hostName1").create();
-        List<Container> containers = docker.getAllManagedContainers();
-        assertThat(containers.size(), is(1));
-        docker.deleteContainer(containerName);
->>>>>>> 4781e77d
 
         DockerImage busyBoxImage = new DockerImage("busybox:1.24.0");
         // Pull the image and wait for the pull to complete
@@ -195,18 +161,12 @@
         assertThat(success, is(true));
     }
 
-<<<<<<< HEAD
-    // TODO: Does not work on Mac OSx
-    @Ignore
-    @Test
-    public void testDockerIPv6Networking() throws InterruptedException, ExecutionException, IOException {
-=======
+
     @Test
     public void testDockerNetworking() throws InterruptedException, ExecutionException, IOException {
         assumeTrue(dockerDaemonIsPresent());
         createDockerImage(docker);
 
->>>>>>> 4781e77d
         String hostName1 = "docker10.test.yahoo.com";
         String hostName2 = "docker11.test.yahoo.com";
         ContainerName containerName1 = new ContainerName("test-container-1");
@@ -243,14 +203,6 @@
         }
     }
 
-    private void createDockerTestNetworkIfNeeded() {
-        if (! docker.dockerClient.listNetworksCmd().withNameFilter(DockerImpl.DOCKER_CUSTOM_MACVLAN_NETWORK_NAME).exec().isEmpty()) return;
-
-        Network.Ipam ipam = new Network.Ipam().withConfig(new Network.Ipam.Config().withSubnet("172.18.0.0/16"));
-        docker.dockerClient.createNetworkCmd()
-                .withName(DockerImpl.DOCKER_CUSTOM_MACVLAN_NETWORK_NAME).withDriver("bridge").withIpam(ipam).exec();
-    }
-
     private boolean dockerDaemonIsPresent() {
         if (docker != null) return true;
         if (operatingSystem == OS.Unsupported) {
@@ -259,12 +211,7 @@
         }
 
         try {
-<<<<<<< HEAD
             setDocker();
-=======
-            docker = new DockerImpl(dockerConfig);
-            createDockerTestNetworkIfNeeded();
->>>>>>> 4781e77d
             return true;
         } catch (Exception e) {
             System.out.println("Please install Docker Toolbox and start Docker Quick Start Terminal once, ignoring test.");
@@ -278,7 +225,7 @@
                 dockerConfig,
                 false, /* fallback to 1.23 on errors */
                 false, /* try setup netowork */
-                isMacOSX ? Optional.of(SUBNET_CONTAINER) : Optional.empty(), /* subnetwork */
+                operatingSystem == OS.Mac_OS_X ? Optional.of(SUBNET_CONTAINER) : Optional.empty(), /* subnetwork */
                 false, /* hackAroundPullImageDueToJerseyConflicts */
                 100 /* dockerConnectTimeoutMillis */,
                 new MetricReceiverWrapper(MetricReceiver.nullImplementation));
