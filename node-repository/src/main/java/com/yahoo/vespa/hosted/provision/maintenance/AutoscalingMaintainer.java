--- conflicted
+++ resolved
@@ -53,23 +53,7 @@
     private void autoscale(ApplicationId application, List<Node> applicationNodes) {
         try (MaintenanceDeployment deployment = new MaintenanceDeployment(application, deployer, nodeRepository())) {
             if ( ! deployment.isValid()) return; // Another config server will consider this application
-<<<<<<< HEAD
             nodesByCluster(applicationNodes).forEach((clusterId, clusterNodes) -> autoscale(application, clusterId, clusterNodes));
-=======
-            nodesByCluster(applicationNodes).forEach((clusterId, clusterNodes) -> {
-                Optional<AllocatableClusterResources> target = autoscaler.autoscale(clusterNodes);
-
-                Instant lastLogTime = lastLogged.get(new Pair<>(application, clusterId));
-                if (lastLogTime == null || lastLogTime.isBefore(nodeRepository().clock().instant().minus(Duration.ofHours(1)))) {
-                    int currentGroups = (int) clusterNodes.stream().map(node -> node.allocation().get().membership().cluster().group()).distinct().count();
-                    ClusterSpec.Type clusterType = clusterNodes.get(0).allocation().get().membership().cluster().type();
-                    target.ifPresent(t -> log.info("Autoscale: " + application + " " + clusterType + " " + clusterId +
-                                                   " from " + toString(clusterNodes.size(), currentGroups, clusterNodes.get(0).flavor().resources()) +
-                                                   " to " + toString(t.nodes(), t.groups(), t.advertisedResources())));
-                    lastLogged.put(new Pair<>(application, clusterId), nodeRepository().clock().instant());
-                }
-            });
->>>>>>> de56e1e1
         }
     }
 
@@ -82,7 +66,7 @@
 
         int currentGroups = (int) clusterNodes.stream().map(node -> node.allocation().get().membership().cluster().group()).distinct().count();
         ClusterSpec.Type clusterType = clusterNodes.get(0).allocation().get().membership().cluster().type();
-        log.info("Autoscale: " + application + clusterType + " " + clusterId +
+        log.info("Autoscale: " + application + " " + clusterType + " " + clusterId +
                  " from " + toString(clusterNodes.size(), currentGroups, clusterNodes.get(0).flavor().resources()) +
                  " to " + toString(target.get().nodes(), target.get().groups(), target.get().advertisedResources()));
         lastLogged.put(new Pair<>(application, clusterId), nodeRepository().clock().instant());
