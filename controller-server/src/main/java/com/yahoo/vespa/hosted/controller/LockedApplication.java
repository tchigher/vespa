package com.yahoo.vespa.hosted.controller;

import com.yahoo.component.Version;
import com.yahoo.config.application.api.DeploymentSpec;
import com.yahoo.config.application.api.ValidationOverrides;
import com.yahoo.config.provision.ApplicationId;
import com.yahoo.config.provision.ClusterSpec;
import com.yahoo.config.provision.Zone;
import com.yahoo.vespa.curator.Lock;
import com.yahoo.vespa.hosted.controller.api.integration.MetricsService;
import com.yahoo.vespa.hosted.controller.api.integration.organization.IssueId;
import com.yahoo.vespa.hosted.controller.application.ApplicationRevision;
import com.yahoo.vespa.hosted.controller.application.Change;
import com.yahoo.vespa.hosted.controller.application.ClusterInfo;
import com.yahoo.vespa.hosted.controller.application.ClusterUtilization;
import com.yahoo.vespa.hosted.controller.application.Deployment;
import com.yahoo.vespa.hosted.controller.application.DeploymentJobs;
import com.yahoo.vespa.hosted.controller.application.DeploymentJobs.JobType;
import com.yahoo.vespa.hosted.controller.application.DeploymentMetrics;


import java.time.Instant;
import java.util.LinkedHashMap;
import java.util.Map;
import java.util.Optional;

/**
 * A combination of an application instance and a lock for that application. Provides methods for updating application
 * fields.
 *
 * @author mpolden, jvenstad
 */
public class LockedApplication extends Application {

    private LockedApplication(Builder builder) {
        super(builder.applicationId, builder.deploymentSpec, builder.validationOverrides, builder.deployments,
              builder.deploymentJobs, builder.deploying, builder.hasOutstandingChange, builder.ownershipIssueId);
    }

    /**
     * Used to create a locked application
     *
     * @param application The application to lock.
     * @param lock The lock for the application.
     */
    LockedApplication(Application application, Lock lock) {
<<<<<<< HEAD
        this(new Builder(application));
    }

    public LockedApplication withProjectId(long projectId) {
        return new LockedApplication(new Builder(this).with(deploymentJobs().withProjectId(projectId)));
    }

    public LockedApplication with(IssueId issueId) {
        return new LockedApplication(new Builder(this).with(deploymentJobs().with(issueId)));
    }

    public LockedApplication withJobCompletion(DeploymentJobs.JobReport report, Instant notificationTime, Controller controller) {
        return new LockedApplication(new Builder(this).with(deploymentJobs().withCompletion(report, notificationTime, controller)));
    }

    public LockedApplication withJobTriggering(JobType type, Optional<Change> change, Instant triggerTime,
                                               Version version, Optional<ApplicationRevision> revision, String reason) {
        return new LockedApplication(new Builder(this).with(deploymentJobs().withTriggering(type, change, version, revision, reason, triggerTime)));
=======
        super(application.id(), application.deploymentSpec(), application.validationOverrides(),
              application.deployments(), application.deploymentJobs(), application.deploying(),
              application.hasOutstandingChange(), application.ownershipIssueId(), application.metrics());
        this.lock = Objects.requireNonNull(lock, "lock cannot be null");
    }

    public LockedApplication withProjectId(long projectId) {
        return new LockedApplication(new Application(id(), deploymentSpec(), validationOverrides(), deployments(),
                                                     deploymentJobs().withProjectId(projectId), deploying(),
                                                     hasOutstandingChange(), ownershipIssueId(), metrics()), lock);
    }

    public LockedApplication withDeploymentIssueId(IssueId issueId) {
        return new LockedApplication(new Application(id(), deploymentSpec(), validationOverrides(), deployments(),
                                                     deploymentJobs().with(issueId), deploying(),
                                                     hasOutstandingChange(), ownershipIssueId(), metrics()), lock);
    }

    public LockedApplication withJobCompletion(DeploymentJobs.JobReport report, Instant notificationTime,
                                               Controller controller) {
        return new LockedApplication(new Application(id(), deploymentSpec(), validationOverrides(),
                                                     deployments(),
                                                     deploymentJobs().withCompletion(report, notificationTime,
                                                                                     controller),
                                                     deploying(), hasOutstandingChange(), ownershipIssueId(), metrics()), lock);
    }

    public LockedApplication withJobTriggering(JobType type, Optional<Change> change,
                                               Instant triggerTime, Version version, Optional<ApplicationRevision> revision, String reason) {
        return new LockedApplication(new Application(id(), deploymentSpec(), validationOverrides(), deployments(),
                                                     deploymentJobs().withTriggering(type,
                                                                                     change,
                                                                                     version,
                                                                                     revision,
                                                                                     reason,
                                                                                     triggerTime),
                                                     deploying(), hasOutstandingChange(), ownershipIssueId(), metrics()), lock);
    }

    /** Don't expose non-leaf sub-objects. */
    private LockedApplication with(Deployment deployment) {
        Map<Zone, Deployment> deployments = new LinkedHashMap<>(deployments());
        deployments.put(deployment.zone(), deployment);
        return new LockedApplication(new Application(id(), deploymentSpec(), validationOverrides(),
                                                     deployments, deploymentJobs(), deploying(),
                                                     hasOutstandingChange(), ownershipIssueId(), metrics()), lock);
>>>>>>> 39baf873
    }

    public LockedApplication withNewDeployment(Zone zone, ApplicationRevision revision, Version version, Instant instant) {
        // Use info from previous deployment if available, otherwise create a new one.
        Deployment previousDeployment = deployments().getOrDefault(zone, new Deployment(zone, revision, version, instant));
        Deployment newDeployment = new Deployment(zone, revision, version, instant,
                                                  previousDeployment.clusterUtils(),
                                                  previousDeployment.clusterInfo(),
                                                  previousDeployment.metrics());
        return with(newDeployment);
    }

    public LockedApplication withClusterUtilization(Zone zone, Map<ClusterSpec.Id, ClusterUtilization> clusterUtilization) {
        Deployment deployment = deployments().get(zone);
        if (deployment == null) return this;    // No longer deployed in this zone.
        return with(deployment.withClusterUtils(clusterUtilization));
    }

    public LockedApplication withClusterInfo(Zone zone, Map<ClusterSpec.Id, ClusterInfo> clusterInfo) {
        Deployment deployment = deployments().get(zone);
        if (deployment == null) return this;    // No longer deployed in this zone.
        return with(deployment.withClusterInfo(clusterInfo));

    }

    public LockedApplication with(Zone zone, DeploymentMetrics deploymentMetrics) {
        Deployment deployment = deployments().get(zone);
        if (deployment == null) return this;    // No longer deployed in this zone.
        return with(deployment.withMetrics(deploymentMetrics));
    }

    public LockedApplication withoutDeploymentIn(Zone zone) {
        Map<Zone, Deployment> deployments = new LinkedHashMap<>(deployments());
        deployments.remove(zone);
<<<<<<< HEAD
        return new LockedApplication(new Builder(this).with(deployments));
    }

    public LockedApplication withoutDeploymentJob(DeploymentJobs.JobType jobType) {
        return new LockedApplication(new Builder(this).with(deploymentJobs().without(jobType)));
    }

    public LockedApplication with(DeploymentSpec deploymentSpec) {
        return new LockedApplication(new Builder(this).with(deploymentSpec));
    }

    public LockedApplication with(ValidationOverrides validationOverrides) {
        return new LockedApplication(new Builder(this).with(validationOverrides));
    }

    public LockedApplication withDeploying(Optional<Change> deploying) {
        return new LockedApplication(new Builder(this).withDeploying(deploying));
    }

    public LockedApplication withOutstandingChange(boolean outstandingChange) {
        return new LockedApplication(new Builder(this).with(outstandingChange));
    }

    public LockedApplication withOwnershipIssueId(IssueId issueId) {
        return new LockedApplication(new Builder(this).withOwnershipIssueId(Optional.ofNullable(issueId)));
=======
        return new LockedApplication(new Application(id(), deploymentSpec(), validationOverrides(),
                                                     deployments, deploymentJobs(), deploying(),
                                                     hasOutstandingChange(), ownershipIssueId(), metrics()), lock);
    }

    public LockedApplication withoutDeploymentJob(DeploymentJobs.JobType jobType) {
        DeploymentJobs deploymentJobs = deploymentJobs().without(jobType);
        return new LockedApplication(new Application(id(), deploymentSpec(), validationOverrides(),
                                                     deployments(), deploymentJobs, deploying(),
                                                     hasOutstandingChange(), ownershipIssueId(), metrics()), lock);
    }

    public LockedApplication with(DeploymentSpec deploymentSpec) {
        return new LockedApplication(new Application(id(), deploymentSpec, validationOverrides(),
                                                     deployments(), deploymentJobs(), deploying(),
                                                     hasOutstandingChange(), ownershipIssueId(), metrics()), lock);
    }

    public LockedApplication with(ValidationOverrides validationOverrides) {
        return new LockedApplication(new Application(id(), deploymentSpec(), validationOverrides,
                                                     deployments(), deploymentJobs(), deploying(),
                                                     hasOutstandingChange(), ownershipIssueId(), metrics()), lock);
    }

    public LockedApplication withDeploying(Optional<Change> deploying) {
        return new LockedApplication(new Application(id(), deploymentSpec(), validationOverrides(),
                                                     deployments(), deploymentJobs(), deploying,
                                                     hasOutstandingChange(), ownershipIssueId(), metrics()), lock);
    }

    public LockedApplication withOutstandingChange(boolean outstandingChange) {
        return new LockedApplication(new Application(id(), deploymentSpec(), validationOverrides(),
                                                     deployments(), deploymentJobs(), deploying(),
                                                     outstandingChange, ownershipIssueId(), metrics()), lock);
    }

    public LockedApplication withOwnershipIssueId(IssueId issueId) {
        return new LockedApplication(new Application(id(), deploymentSpec(), validationOverrides(),
                                                     deployments(), deploymentJobs(), deploying(),
                                                     hasOutstandingChange(), Optional.of(issueId), metrics()), lock);
    }

    public LockedApplication with(MetricsService.ApplicationMetrics metrics) {
        return new LockedApplication(new Application(id(), deploymentSpec(), validationOverrides(),
                                                     deployments(), deploymentJobs(), deploying(),
                                                     hasOutstandingChange(), ownershipIssueId(), metrics), lock);
>>>>>>> 39baf873
    }

    public Version deployVersionFor(DeploymentJobs.JobType jobType, Controller controller) {
        return jobType == JobType.component
               ? controller.systemVersion()
               : deployVersionIn(jobType.zone(controller.system()).get(), controller);
    }

    public Optional<ApplicationRevision> deployRevisionFor(DeploymentJobs.JobType jobType, Controller controller) {
        return jobType == JobType.component
               ? Optional.empty()
               : deployRevisionIn(jobType.zone(controller.system()).get());
    }

    /** Don't expose non-leaf sub-objects. */
    private LockedApplication with(Deployment deployment) {
        Map<Zone, Deployment> deployments = new LinkedHashMap<>(deployments());
        deployments.put(deployment.zone(), deployment);
        return new LockedApplication(new Builder(this).with(deployments));
    }


    private static class Builder {

        private final ApplicationId applicationId;
        private DeploymentSpec deploymentSpec;
        private ValidationOverrides validationOverrides;
        private Map<Zone, Deployment> deployments;
        private DeploymentJobs deploymentJobs;
        private Optional<Change> deploying;
        private boolean hasOutstandingChange;
        private Optional<IssueId> ownershipIssueId;

        private Builder(Application application) {
            this.applicationId = application.id();
            this.deploymentSpec = application.deploymentSpec();
            this.validationOverrides = application.validationOverrides();
            this.deployments = application.deployments();
            this.deploymentJobs = application.deploymentJobs();
            this.deploying = application.deploying();
            this.hasOutstandingChange = application.hasOutstandingChange();
            this.ownershipIssueId = application.ownershipIssueId();
        }

        private Builder with(DeploymentSpec deploymentSpec) { this.deploymentSpec = deploymentSpec; return this; }
        private Builder with(ValidationOverrides validationOverrides) { this.validationOverrides = validationOverrides; return this; }
        private Builder with(Map<Zone, Deployment> deployments) { this.deployments = deployments; return this; }
        private Builder with(DeploymentJobs deploymentJobs) { this.deploymentJobs = deploymentJobs; return this; }
        private Builder withDeploying(Optional<Change> deploying) { this.deploying = deploying; return this; }
        private Builder with(boolean hasOutstandingChange) { this.hasOutstandingChange = hasOutstandingChange; return this; }
        private Builder withOwnershipIssueId(Optional<IssueId> ownershipIssueId) { this.ownershipIssueId = ownershipIssueId; return this; }

    }

}<|MERGE_RESOLUTION|>--- conflicted
+++ resolved
@@ -8,6 +8,7 @@
 import com.yahoo.config.provision.Zone;
 import com.yahoo.vespa.curator.Lock;
 import com.yahoo.vespa.hosted.controller.api.integration.MetricsService;
+import com.yahoo.vespa.hosted.controller.api.integration.MetricsService.ApplicationMetrics;
 import com.yahoo.vespa.hosted.controller.api.integration.organization.IssueId;
 import com.yahoo.vespa.hosted.controller.application.ApplicationRevision;
 import com.yahoo.vespa.hosted.controller.application.Change;
@@ -33,8 +34,9 @@
 public class LockedApplication extends Application {
 
     private LockedApplication(Builder builder) {
-        super(builder.applicationId, builder.deploymentSpec, builder.validationOverrides, builder.deployments,
-              builder.deploymentJobs, builder.deploying, builder.hasOutstandingChange, builder.ownershipIssueId);
+        super(builder.applicationId, builder.deploymentSpec, builder.validationOverrides,
+              builder.deployments, builder.deploymentJobs, builder.deploying,
+              builder.hasOutstandingChange, builder.ownershipIssueId, builder.metrics);
     }
 
     /**
@@ -44,7 +46,6 @@
      * @param lock The lock for the application.
      */
     LockedApplication(Application application, Lock lock) {
-<<<<<<< HEAD
         this(new Builder(application));
     }
 
@@ -63,54 +64,6 @@
     public LockedApplication withJobTriggering(JobType type, Optional<Change> change, Instant triggerTime,
                                                Version version, Optional<ApplicationRevision> revision, String reason) {
         return new LockedApplication(new Builder(this).with(deploymentJobs().withTriggering(type, change, version, revision, reason, triggerTime)));
-=======
-        super(application.id(), application.deploymentSpec(), application.validationOverrides(),
-              application.deployments(), application.deploymentJobs(), application.deploying(),
-              application.hasOutstandingChange(), application.ownershipIssueId(), application.metrics());
-        this.lock = Objects.requireNonNull(lock, "lock cannot be null");
-    }
-
-    public LockedApplication withProjectId(long projectId) {
-        return new LockedApplication(new Application(id(), deploymentSpec(), validationOverrides(), deployments(),
-                                                     deploymentJobs().withProjectId(projectId), deploying(),
-                                                     hasOutstandingChange(), ownershipIssueId(), metrics()), lock);
-    }
-
-    public LockedApplication withDeploymentIssueId(IssueId issueId) {
-        return new LockedApplication(new Application(id(), deploymentSpec(), validationOverrides(), deployments(),
-                                                     deploymentJobs().with(issueId), deploying(),
-                                                     hasOutstandingChange(), ownershipIssueId(), metrics()), lock);
-    }
-
-    public LockedApplication withJobCompletion(DeploymentJobs.JobReport report, Instant notificationTime,
-                                               Controller controller) {
-        return new LockedApplication(new Application(id(), deploymentSpec(), validationOverrides(),
-                                                     deployments(),
-                                                     deploymentJobs().withCompletion(report, notificationTime,
-                                                                                     controller),
-                                                     deploying(), hasOutstandingChange(), ownershipIssueId(), metrics()), lock);
-    }
-
-    public LockedApplication withJobTriggering(JobType type, Optional<Change> change,
-                                               Instant triggerTime, Version version, Optional<ApplicationRevision> revision, String reason) {
-        return new LockedApplication(new Application(id(), deploymentSpec(), validationOverrides(), deployments(),
-                                                     deploymentJobs().withTriggering(type,
-                                                                                     change,
-                                                                                     version,
-                                                                                     revision,
-                                                                                     reason,
-                                                                                     triggerTime),
-                                                     deploying(), hasOutstandingChange(), ownershipIssueId(), metrics()), lock);
-    }
-
-    /** Don't expose non-leaf sub-objects. */
-    private LockedApplication with(Deployment deployment) {
-        Map<Zone, Deployment> deployments = new LinkedHashMap<>(deployments());
-        deployments.put(deployment.zone(), deployment);
-        return new LockedApplication(new Application(id(), deploymentSpec(), validationOverrides(),
-                                                     deployments, deploymentJobs(), deploying(),
-                                                     hasOutstandingChange(), ownershipIssueId(), metrics()), lock);
->>>>>>> 39baf873
     }
 
     public LockedApplication withNewDeployment(Zone zone, ApplicationRevision revision, Version version, Instant instant) {
@@ -145,7 +98,6 @@
     public LockedApplication withoutDeploymentIn(Zone zone) {
         Map<Zone, Deployment> deployments = new LinkedHashMap<>(deployments());
         deployments.remove(zone);
-<<<<<<< HEAD
         return new LockedApplication(new Builder(this).with(deployments));
     }
 
@@ -171,54 +123,10 @@
 
     public LockedApplication withOwnershipIssueId(IssueId issueId) {
         return new LockedApplication(new Builder(this).withOwnershipIssueId(Optional.ofNullable(issueId)));
-=======
-        return new LockedApplication(new Application(id(), deploymentSpec(), validationOverrides(),
-                                                     deployments, deploymentJobs(), deploying(),
-                                                     hasOutstandingChange(), ownershipIssueId(), metrics()), lock);
-    }
-
-    public LockedApplication withoutDeploymentJob(DeploymentJobs.JobType jobType) {
-        DeploymentJobs deploymentJobs = deploymentJobs().without(jobType);
-        return new LockedApplication(new Application(id(), deploymentSpec(), validationOverrides(),
-                                                     deployments(), deploymentJobs, deploying(),
-                                                     hasOutstandingChange(), ownershipIssueId(), metrics()), lock);
-    }
-
-    public LockedApplication with(DeploymentSpec deploymentSpec) {
-        return new LockedApplication(new Application(id(), deploymentSpec, validationOverrides(),
-                                                     deployments(), deploymentJobs(), deploying(),
-                                                     hasOutstandingChange(), ownershipIssueId(), metrics()), lock);
-    }
-
-    public LockedApplication with(ValidationOverrides validationOverrides) {
-        return new LockedApplication(new Application(id(), deploymentSpec(), validationOverrides,
-                                                     deployments(), deploymentJobs(), deploying(),
-                                                     hasOutstandingChange(), ownershipIssueId(), metrics()), lock);
-    }
-
-    public LockedApplication withDeploying(Optional<Change> deploying) {
-        return new LockedApplication(new Application(id(), deploymentSpec(), validationOverrides(),
-                                                     deployments(), deploymentJobs(), deploying,
-                                                     hasOutstandingChange(), ownershipIssueId(), metrics()), lock);
-    }
-
-    public LockedApplication withOutstandingChange(boolean outstandingChange) {
-        return new LockedApplication(new Application(id(), deploymentSpec(), validationOverrides(),
-                                                     deployments(), deploymentJobs(), deploying(),
-                                                     outstandingChange, ownershipIssueId(), metrics()), lock);
-    }
-
-    public LockedApplication withOwnershipIssueId(IssueId issueId) {
-        return new LockedApplication(new Application(id(), deploymentSpec(), validationOverrides(),
-                                                     deployments(), deploymentJobs(), deploying(),
-                                                     hasOutstandingChange(), Optional.of(issueId), metrics()), lock);
     }
 
     public LockedApplication with(MetricsService.ApplicationMetrics metrics) {
-        return new LockedApplication(new Application(id(), deploymentSpec(), validationOverrides(),
-                                                     deployments(), deploymentJobs(), deploying(),
-                                                     hasOutstandingChange(), ownershipIssueId(), metrics), lock);
->>>>>>> 39baf873
+        return new LockedApplication(new Builder(this).with(metrics));
     }
 
     public Version deployVersionFor(DeploymentJobs.JobType jobType, Controller controller) {
@@ -251,6 +159,7 @@
         private Optional<Change> deploying;
         private boolean hasOutstandingChange;
         private Optional<IssueId> ownershipIssueId;
+        private ApplicationMetrics metrics;
 
         private Builder(Application application) {
             this.applicationId = application.id();
@@ -261,6 +170,7 @@
             this.deploying = application.deploying();
             this.hasOutstandingChange = application.hasOutstandingChange();
             this.ownershipIssueId = application.ownershipIssueId();
+            this.metrics = application.metrics();
         }
 
         private Builder with(DeploymentSpec deploymentSpec) { this.deploymentSpec = deploymentSpec; return this; }
@@ -270,6 +180,7 @@
         private Builder withDeploying(Optional<Change> deploying) { this.deploying = deploying; return this; }
         private Builder with(boolean hasOutstandingChange) { this.hasOutstandingChange = hasOutstandingChange; return this; }
         private Builder withOwnershipIssueId(Optional<IssueId> ownershipIssueId) { this.ownershipIssueId = ownershipIssueId; return this; }
+        private Builder with(ApplicationMetrics metrics) { this.metrics = metrics; return this; }
 
     }
 
